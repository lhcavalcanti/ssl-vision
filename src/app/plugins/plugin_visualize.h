//========================================================================
//  This software is free: you can redistribute it and/or modify
//  it under the terms of the GNU General Public License Version 3,
//  as published by the Free Software Foundation.
//
//  This software is distributed in the hope that it will be useful,
//  but WITHOUT ANY WARRANTY; without even the implied warranty of
//  MERCHANTABILITY or FITNESS FOR A PARTICULAR PURPOSE.  See the
//  GNU General Public License for more details.
//
//  You should have received a copy of the GNU General Public License
//  Version 3 in the file COPYING that came with this distribution.
//  If not, see <http://www.gnu.org/licenses/>.
//========================================================================
/*!
  \file    plugin_visualize.h
  \brief   C++ Interface: plugin_visualize
  \author  Stefan Zickler, 2008
*/
//========================================================================
#ifndef PLUGIN_VISUALIZE_H
#define PLUGIN_VISUALIZE_H

#include <visionplugin.h>
#include "image.h"
#include "conversions.h"
#include "lut3d.h"
#include "cmvision_region.h"
#include "camera_calibration.h"
#include "field.h"
#include "plugin_mask.h"
#include "convex_hull_image_mask.h"

/**
	@author Stefan Zickler
	\brief This plugin creates an image copy used solely for visualization purposes.
	       It should furthermore allow optional rendering of
            - undistortion,
            - thresholded color output,
            - other things...
         It operates by checking what data is currently available in the framedata
            container and will then offer visualization options accordingly.
*/

class VisualizationFrame {
  public:
    rgbImage data;
    bool valid;
    VisualizationFrame() {
      valid=false;
    }
};

class PluginVisualize : public VisionPlugin
{
protected:
  VarList * _settings;
  VarBool * _v_enabled;
  VarBool * _v_image;
  VarBool * _v_greyscale;
  VarBool * _v_thresholded;
  VarBool * _v_blobs;
  VarBool * _v_camera_calibration;
  VarBool * _v_calibration_result;
  VarBool * _v_calibration_result_pillars;
  VarDouble * _v_calibration_result_pillars_height;
  VarBool * _v_complete_sobel;
  VarBool * _v_detected_edges;
<<<<<<< HEAD
  VarBool * _v_chessboard;
=======
  VarBool * _v_mask_hull;
>>>>>>> 8ced5404

  const CameraParameters& camera_parameters;
  const RoboCupField& real_field;
  const ConvexHullImageMask& _image_mask;

  LUT3D * _threshold_lut;
  greyImage* edge_image;
  greyImage* temp_grey_image;

  void drawFieldArc(
      const GVector::vector3d<double>& center,
      double radius, double theta1, double theta2, int steps,
      VisualizationFrame* vis_frame,
      unsigned char r = 255, unsigned char g = 100, unsigned char b = 100);
  void drawFieldLine(
      const GVector::vector3d<double>& start,
      const GVector::vector3d<double>& end, int steps,
      VisualizationFrame* vis_frame,
      unsigned char r = 255, unsigned char g = 100, unsigned char b = 100);

  void DrawCameraImage(FrameData* data, VisualizationFrame* vis_frame);

  void DrawThresholdedImage(FrameData* data, VisualizationFrame* vis_frame);

  void DrawBlobs(FrameData* data, VisualizationFrame* vis_frame);

  void DrawCameraCalibration(FrameData* data, VisualizationFrame* vis_frame);

  void DrawCalibrationResult(FrameData* data, VisualizationFrame* vis_frame);

  void DrawSobelImage(FrameData* data, VisualizationFrame* vis_frame);

  void DrawDetectedEdges(FrameData* data, VisualizationFrame* vis_frame);

  void DrawEdgeTangent(
      const GVector::vector2d<double>& image_point,
      const GVector::vector3d<double>& field_point,
      const GVector::vector3d<double>& field_tangent,
      VisualizationFrame* vis_frame, rgb edge_draw_color);

  void DrawSearchCorridors(FrameData* data, VisualizationFrame* vis_frame);

<<<<<<< HEAD
  static void DrawChessboard(FrameData* data, VisualizationFrame* vis_frame);
=======
  void DrawMaskHull(FrameData* data, VisualizationFrame* vis_frame);
>>>>>>> 8ced5404
public:
  PluginVisualize(FrameBuffer* _buffer, const CameraParameters& camera_params,
                  const RoboCupField& real_field, const ConvexHullImageMask &mask);

  ~PluginVisualize() override;

   void setThresholdingLUT(LUT3D * threshold_lut);
   ProcessResult process(FrameData * data, RenderOptions * options) override;
   VarList * getSettings() override;
   string getName() override;
};

#endif<|MERGE_RESOLUTION|>--- conflicted
+++ resolved
@@ -66,11 +66,8 @@
   VarDouble * _v_calibration_result_pillars_height;
   VarBool * _v_complete_sobel;
   VarBool * _v_detected_edges;
-<<<<<<< HEAD
+  VarBool * _v_mask_hull;
   VarBool * _v_chessboard;
-=======
-  VarBool * _v_mask_hull;
->>>>>>> 8ced5404
 
   const CameraParameters& camera_parameters;
   const RoboCupField& real_field;
@@ -113,11 +110,9 @@
 
   void DrawSearchCorridors(FrameData* data, VisualizationFrame* vis_frame);
 
-<<<<<<< HEAD
+  void DrawMaskHull(FrameData* data, VisualizationFrame* vis_frame);
+
   static void DrawChessboard(FrameData* data, VisualizationFrame* vis_frame);
-=======
-  void DrawMaskHull(FrameData* data, VisualizationFrame* vis_frame);
->>>>>>> 8ced5404
 public:
   PluginVisualize(FrameBuffer* _buffer, const CameraParameters& camera_params,
                   const RoboCupField& real_field, const ConvexHullImageMask &mask);
