--- conflicted
+++ resolved
@@ -21,31 +21,20 @@
 #include "plugin_visualize.h"
 #include "plugin_camera_intrinsic_calib.h"
 #include <opencv2/opencv.hpp>
-<<<<<<< HEAD
-#include <sobel.h>
-=======
 #include "convex_hull.h"
 #include <mutex>
->>>>>>> 8ced5404
+#include <sobel.h>
 
 namespace {
 typedef CameraParameters::AdditionalCalibrationInformation AddnlCalibInfo;
 } // namespace
 
-<<<<<<< HEAD
 PluginVisualize::PluginVisualize(FrameBuffer *_buffer,
                                  const CameraParameters &camera_params,
-                                 const RoboCupField &real_field)
+                                 const RoboCupField &real_field, const ConvexHullImageMask& mask)
     : VisionPlugin(_buffer), camera_parameters(camera_params),
-      real_field(real_field) {
-=======
-PluginVisualize::PluginVisualize(
-    FrameBuffer* _buffer, const CameraParameters& camera_params,
-    const RoboCupField& real_field, const ConvexHullImageMask& mask) :
-    VisionPlugin(_buffer), camera_parameters(camera_params),
-    real_field(real_field),
+      real_field(real_field),
     _image_mask(mask){
->>>>>>> 8ced5404
   _v_enabled = new VarBool("enable", true);
   _v_image = new VarBool("image", true);
   _v_greyscale = new VarBool("greyscale", false);
@@ -74,13 +63,9 @@
   _settings->addChild(_v_calibration_result_pillars_height);
   _settings->addChild(_v_detected_edges);
   _settings->addChild(_v_complete_sobel);
-<<<<<<< HEAD
+  _settings->addChild(_v_mask_hull);
   _settings->addChild(_v_chessboard);
   _threshold_lut = 0;
-=======
-  _settings->addChild(_v_mask_hull);
-  _threshold_lut=0;
->>>>>>> 8ced5404
   edge_image = 0;
   temp_grey_image = 0;
 }
@@ -125,25 +110,15 @@
             __FUNCTION__, __FILE__);
   }
   if (_v_greyscale->getBool() == true) {
-<<<<<<< HEAD
     Image<raw8> *img_greyscale =
         reinterpret_cast<Image<raw8> *>(data->map.get("greyscale"));
 
     rgb *vis_ptr = vis_frame->data.getPixelData();
     raw8 *grey_ptr = img_greyscale->getPixelData();
+
     for (int i = 0; i < vis_frame->data.getNumPixels(); ++i) {
       auto &color = vis_ptr[i];
       color.r = color.g = color.b = grey_ptr[i].v;
-=======
-    unsigned int n = vis_frame->data.getNumPixels();
-    rgb * vis_ptr = vis_frame->data.getPixelData();
-    rgb color;
-
-    for (unsigned int i = 0; i < n; i++) {
-      color = vis_ptr[i];
-      color.r = color.g = color.b = ((color.r + color.g + color.b)/3);
-      vis_ptr[i] = color;
->>>>>>> 8ced5404
     }
   }
   if (_v_chessboard->getBool()) {
@@ -435,12 +410,6 @@
   real_field.field_markings_mutex.unlock();
 }
 
-<<<<<<< HEAD
-ProcessResult PluginVisualize::process(FrameData *data,
-                                       RenderOptions *options) {
-  if (data == 0)
-    return ProcessingFailed;
-=======
 void PluginVisualize::DrawMaskHull(
     FrameData* data, VisualizationFrame* vis_frame) {
   _image_mask.lock();
@@ -456,10 +425,10 @@
   _image_mask.unlock();
 }
 
-ProcessResult PluginVisualize::process(
-    FrameData* data, RenderOptions* options) {
-  if (data == 0) return ProcessingFailed;
->>>>>>> 8ced5404
+ProcessResult PluginVisualize::process(FrameData *data,
+                                       RenderOptions *options) {
+  if (data == 0)
+    return ProcessingFailed;
 
   VisualizationFrame *vis_frame =
       reinterpret_cast<VisualizationFrame *>(data->map.get("vis_frame"));
