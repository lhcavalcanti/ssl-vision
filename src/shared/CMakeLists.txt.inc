get_filename_component(shared_dir ${CMAKE_CURRENT_LIST_FILE} PATH)

include_directories(${shared_dir}/capture)
include_directories(${shared_dir}/cmvision)
include_directories(${shared_dir}/cmpattern)
include_directories(${shared_dir}/gl)
include_directories(${shared_dir}/net)
include_directories(${shared_dir}/util)
include_directories(${shared_dir}/vartypes)
include_directories(${shared_dir}/vartypes/primitives)
include_directories(${shared_dir}/vartypes/enhanced)
include_directories(${shared_dir}/vartypes/gui)
include_directories(${shared_dir}/vartypes/xml)

if(USE_APRILTAG)
  include_directories(${shared_dir}/apriltag)
endif()

set (SHARED_SRCS
	${shared_dir}/capture/capturefromfile.cpp
	${shared_dir}/capture/capture_generator.cpp
	${shared_dir}/capture/captureinterface.cpp

	${shared_dir}/cmpattern/cmpattern_pattern.cpp
	${shared_dir}/cmpattern/cmpattern_team.cpp
	${shared_dir}/cmpattern/cmpattern_teamdetector.cpp

	${shared_dir}/cmvision/cmvision_histogram.cpp
	${shared_dir}/cmvision/cmvision_region.cpp
	${shared_dir}/cmvision/cmvision_threshold.cpp

	${shared_dir}/gl/glcamera.cpp
	${shared_dir}/gl/globject.cpp

	${shared_dir}/net/netraw.cpp
	${shared_dir}/net/robocup_ssl_client.cpp
	${shared_dir}/net/robocup_ssl_server.cpp

	${shared_dir}/util/affinity_manager.cpp
	${shared_dir}/util/camera_calibration.cpp
	${shared_dir}/util/conversions.cpp
	${shared_dir}/util/global_random.cpp
	${shared_dir}/util/image.cpp
	${shared_dir}/util/image_io.cpp
	${shared_dir}/util/lut3d.cpp
	${shared_dir}/util/qgetopt.cpp
	${shared_dir}/util/random.cpp
	${shared_dir}/util/rawimage.cpp
	${shared_dir}/util/ringbuffer.cpp
	${shared_dir}/util/texture.cpp
  ${shared_dir}/util/framelimiter.cpp
	${shared_dir}/util/initial_color_calibrator.cpp

	${shared_dir}/vartypes/VarBase64.cpp
	${shared_dir}/vartypes/VarNotifier.cpp
	${shared_dir}/vartypes/VarTypes.cpp
	${shared_dir}/vartypes/VarXML.cpp
  ${shared_dir}/vartypes/VarTypesInstance.cpp
  ${shared_dir}/vartypes/VarTypesFactory.cpp
	${shared_dir}/vartypes/xml/xmlParser.cpp

  ${shared_dir}/vartypes/primitives/VarStringVal.cpp
  ${shared_dir}/vartypes/primitives/VarBoolVal.cpp
  ${shared_dir}/vartypes/primitives/VarVal.cpp
  ${shared_dir}/vartypes/primitives/VarIntVal.cpp
  ${shared_dir}/vartypes/primitives/VarDoubleVal.cpp

  ${shared_dir}/vartypes/primitives/VarType.cpp
  ${shared_dir}/vartypes/primitives/VarBlob.cpp
  ${shared_dir}/vartypes/primitives/VarBool.cpp
  ${shared_dir}/vartypes/primitives/VarDouble.cpp
  ${shared_dir}/vartypes/primitives/VarExternal.cpp
  ${shared_dir}/vartypes/primitives/VarInt.cpp
  ${shared_dir}/vartypes/primitives/VarList.cpp
  ${shared_dir}/vartypes/primitives/VarQWidget.cpp
  ${shared_dir}/vartypes/primitives/VarSelection.cpp
  ${shared_dir}/vartypes/primitives/VarString.cpp
  ${shared_dir}/vartypes/primitives/VarStringEnum.cpp
  ${shared_dir}/vartypes/primitives/VarTrigger.cpp

  #${shared_dir}/vartypes/primitives/VarProtoBufferVal.cpp
  #${shared_dir}/vartypes/primitives/VarProtoBuffer.cpp

	${shared_dir}/vartypes/gui/VarItem.cpp
	${shared_dir}/vartypes/gui/VarItemDelegate.cpp
	${shared_dir}/vartypes/gui/VarTreeModel.cpp
	${shared_dir}/vartypes/gui/VarTreeView.cpp
	${shared_dir}/vartypes/gui/VarTreeViewOptions.cpp

	#${shared_dir}/vartypes/gui/experimental/GraphScene.cpp
	#${shared_dir}/vartypes/gui/experimental/TimeControlWidget.cpp
	#${shared_dir}/vartypes/gui/experimental/TimeGraphContainer.cpp
	#${shared_dir}/vartypes/gui/experimental/ValueVis.cpp
	#${shared_dir}/vartypes/gui/experimental/VisContainer.cpp

	#${shared_dir}/vartypes/enhanced/TimeLine.cpp
	#${shared_dir}/vartypes/enhanced/TimeVar.cpp

  ${shared_dir}/util/helpers.cpp
  ${shared_dir}/util/field.cpp
<<<<<<< HEAD
  ${shared_dir}/util/team_tags.cpp
=======

    ${shared_dir}/util/convex_hull.cpp
    ${shared_dir}/util/convex_hull_image_mask.cpp
>>>>>>> 732c4c06
)

if(USE_APRILTAG)
  set(SHARED_SRCS ${SHARED_SRCS} ${shared_dir}/apriltag/tagCustom20h7.c)
endif()

#only ones that need to be moc'ed
set (SHARED_HEADERS
	${shared_dir}/capture/capturefromfile.h
  ${shared_dir}/capture/capture_generator.h

	${shared_dir}/cmpattern/cmpattern_team.h
	${shared_dir}/cmpattern/cmpattern_teamdetector.h

	${shared_dir}/util/field.h
	${shared_dir}/util/team_tags.h

	${shared_dir}/vartypes/VarNotifier.h

  ${shared_dir}/vartypes/primitives/VarType.h
	${shared_dir}/vartypes/primitives/VarBlob.h
	${shared_dir}/vartypes/primitives/VarBool.h
	${shared_dir}/vartypes/primitives/VarDouble.h
	${shared_dir}/vartypes/primitives/VarExternal.h
	${shared_dir}/vartypes/primitives/VarInt.h
	${shared_dir}/vartypes/primitives/VarList.h
	${shared_dir}/vartypes/primitives/VarQWidget.h
	${shared_dir}/vartypes/primitives/VarSelection.h
	${shared_dir}/vartypes/primitives/VarString.h
	${shared_dir}/vartypes/primitives/VarStringEnum.h
	${shared_dir}/vartypes/primitives/VarTrigger.h
  #${shared_dir}/vartypes/primitives/VarProtoBuffer.h

	${shared_dir}/vartypes/gui/VarItem.h
	${shared_dir}/vartypes/gui/VarItemDelegate.h
	${shared_dir}/vartypes/gui/VarTreeModel.h
	${shared_dir}/vartypes/gui/VarTreeView.h
)

if(USE_APRILTAG)
  set(SHARED_HEADERS ${SHARED_HEADERS} ${shared_dir}/apriltag/tagCustom20h7.h)
endif()


set (SHARED_RC
	${shared_dir}/vartypes/gui/icons/icons.qrc
)

### protocol buffer generation code

set (PROTO_PATH ${shared_dir}/proto)

set (PROTO_FILES
	messages_robocup_ssl_detection
	messages_robocup_ssl_geometry
	messages_robocup_ssl_wrapper
	messages_robocup_ssl_refbox_log
  messages_robocup_ssl_geometry_legacy
  messages_robocup_ssl_wrapper_legacy
)

set (CC_PROTO)
set (H_PROTO)

foreach (file ${PROTO_FILES})
	set (cc_file ${file}.pb.cc)
	set (h_file ${file}.pb.h)
	set (proto_file ${file}.proto)

	add_custom_command(OUTPUT ${cc_file} ${h_file}
			COMMAND protoc --cpp_out=${PROJECT_BINARY_DIR} --proto_path=${PROTO_PATH} ${PROTO_PATH}/${proto_file}
			DEPENDS ${PROTO_PATH}/${proto_file}
			VERBATIM
	)

	list (APPEND CC_PROTO ${PROJECT_BINARY_DIR}/${cc_file})
	list (APPEND H_PROTO ${PROJECT_BINARY_DIR}/${h_file})
endforeach()

add_custom_target(GenerateProto
	    DEPENDS ${CC_PROTO} ${H_PROTO}
	    VERBATIM
	)<|MERGE_RESOLUTION|>--- conflicted
+++ resolved
@@ -98,13 +98,10 @@
 
   ${shared_dir}/util/helpers.cpp
   ${shared_dir}/util/field.cpp
-<<<<<<< HEAD
   ${shared_dir}/util/team_tags.cpp
-=======
 
-    ${shared_dir}/util/convex_hull.cpp
-    ${shared_dir}/util/convex_hull_image_mask.cpp
->>>>>>> 732c4c06
+  ${shared_dir}/util/convex_hull.cpp
+  ${shared_dir}/util/convex_hull_image_mask.cpp
 )
 
 if(USE_APRILTAG)
